--- conflicted
+++ resolved
@@ -25,23 +25,12 @@
   friend Dataset;
   friend DatasetLoader;
   /*!
-<<<<<<< HEAD
-   * \brief Constructor
-   * \param num_feature number of features of this group
-   * \param bin_mappers Bin mapper for features
-   * \param num_data Total number of data
-   * \param is_enable_sparse True if enable sparse feature
-   * \param sparse_threshold Threshold for treating a feature as a sparse
-   * feature
-   */
-=======
   * \brief Constructor
   * \param num_feature number of features of this group
   * \param bin_mappers Bin mapper for features
   * \param num_data Total number of data
   * \param is_enable_sparse True if enable sparse feature
   */
->>>>>>> c4536e22
   FeatureGroup(int num_feature, bool is_multi_val,
                std::vector<std::unique_ptr<BinMapper>>* bin_mappers,
                data_size_t num_data)
@@ -377,12 +366,7 @@
   }
 
  private:
-<<<<<<< HEAD
-  void CreateBinData(int num_data, bool is_multi_val, bool force_dense,
-                     bool force_sparse) {
-=======
   void CreateBinData(int num_data, bool is_multi_val, bool force_dense, bool force_sparse) {
->>>>>>> c4536e22
     if (is_multi_val) {
       multi_bin_data_.clear();
       for (int i = 0; i < num_feature_; ++i) {
